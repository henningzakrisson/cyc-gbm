import os
from typing import List, Union, Callable, Tuple, Dict, Any

import numpy as np
import matplotlib.pyplot as plt
import tikzplotlib
import yaml
import shutil

from src.cyc_gbm import CycGBM, CycGLM
from src.cyc_gbm.distributions import initiate_distribution, Distribution
from src.cyc_gbm.tune_kappa import tune_kappa
from src.cyc_gbm.logger import SimulationLogger


# TODO: Add weight capability
# TODO: Add real data capability


def simulation_study(
    config_file: str,
) -> Dict[str, Dict[str, Dict[str, Dict[str, np.ndarray]]]]:
    """Run a simulation study from a configuration file.
    For parameters not specified, the default values are used.

    :param config_file: The configuration file.
    :return: The results of the simulation study.
    """
    # Save config data
    with open(config_file, "r") as file:
        config = yaml.safe_load(file)
    output_path = config["output_path"]
    os.makedirs(output_path, exist_ok=True)
    run_id = _get_run_id(output_path=output_path)
    if output_path is not None:
        os.makedirs(f"{output_path}/run_{run_id}")
    logger = SimulationLogger(
        run_id=run_id,
        verbose=config["verbose"],
        output_path=output_path,
    )
    rng = np.random.default_rng(config["random_seed"])

    # Set up simulation
    n = config["n"]
    p = config["p"]
    X = np.hstack([np.ones((n, 1)), rng.standard_normal((n, p - 1))])
    parameter_functions = {}
    for distribution, parameter_function in config["parameter_functions"].items():
        exec(parameter_function, globals())
        parameter_functions[distribution] = eval("z")

    simulation_results = {}
    z_hat = {}
    losses = {}

    logger.log(f"starting simulation study")
    for dist in config["dists"]:
        logger.append_format_level(dist)

        logger.log(f"simulating data")
        distribution = initiate_distribution(distribution=dist)
        simulation_results[dist] = _simulate_data(
            X=X,
            distribution=distribution,
            parameter_function=parameter_functions[dist],
            rng=rng,
            test_size=config["test_size"],
        )

        logger.log(f"running models")
        z_hat[dist] = _get_model_predictions(
            simulation_result=simulation_results[dist],
            models=config["models"],
            distribution=distribution,
            rng=rng,
            hyper_parameters=config["hyper_parameters"][dist],
            logger=logger,
        )
        logger.log(f"calculating losses")
        losses[dist] = _get_model_losses(
            simulation_result=simulation_results[dist],
            z_hat=z_hat[dist],
            distribution=distribution,
        )

        if output_path is not None:
            logger.log(f"saving results")
            _save_data(
                simulation_result=simulation_results[dist],
                run_id=run_id,
                z_hat=z_hat[dist],
                losses=losses[dist],
                config=config,
                config_file=config_file,
                dist=dist,
            )
        logger.remove_format_level()
    logger.log(f"finished simulation study")
    return {"losses": losses, "z": z_hat}


def _get_run_id(output_path: Union[str, None]) -> int:
    """Get the run id for the simulation study.
    The run id is the largest run id in the output path plus one.

    :param output_path: The output path.
    :return: The run id.
    """
    if not output_path:
        return 0
    else:
        return (
            max(
                [
                    int(f.split("_")[1])
                    for f in os.listdir(output_path)
                    if os.path.isdir(os.path.join(output_path, f))
                ],
                default=0,
            )
            + 1
        )


def _simulate_all_data(
    config: Dict[str, Any],
    rng: np.random.Generator,
) -> Dict[str, Dict[str, np.ndarray]]:
    """Simulate data from all distributions and parameter functions.

    :param config: The configuration.
    :param rng: The random number generator.
    :return: The simulated data.
    """
    n = config["n"]
    p = config["p"]
    dists = config["dists"]
    parameter_functions = {}
    for distribution, parameter_function in config["parameter_functions"].items():
        exec(parameter_function, globals())
        parameter_functions[distribution] = eval("z")

    X = np.hstack([np.ones((n, 1)), rng.standard_normal((n, p - 1))])
    simulation_results = {dist: {} for dist in dists}
    for dist in dists:
        distribution = initiate_distribution(distribution=dist)
        simulation_results[dist] = _simulate_data(
            X=X,
            distribution=distribution,
            parameter_function=parameter_functions[dist],
            rng=rng,
            test_size=config["test_size"],
        )
    return simulation_results


def _simulate_data(
    X: np.ndarray,
    parameter_function: Callable[[np.ndarray], np.ndarray],
    distribution: Distribution,
    rng: np.random.Generator,
    test_size: float,
) -> Dict[str, Dict[str, np.ndarray]]:
    """Simulate data from a distribution and a parameter function.

    :param X: The covariates.
    :param parameter_function: The parameter function to use.
    :param distribution: The distribution to simulate from.
    :param rng: The random number generator.
    :param test_size: The size of the test set.
    :return: A dictionary with the simulated data.
    """
    w = np.ones(X.shape[0])
    z = parameter_function(X)
<<<<<<< HEAD
    y = distribution.simulate(z, rng=rng)
    w = rng.choice([1, 15], size=(len(y),), p=[0.8, 0.2])
=======
    y = distribution.simulate(z, w=w, rng=rng)
>>>>>>> 34b75772
    (
        X_train,
        X_test,
        y_train,
        y_test,
        z_train,
        z_test,
        w_train,
        w_test,
    ) = train_test_split(X=X, y=y, z=z, w=w, test_size=test_size, rng=rng)
    simulation_result = {
        "train": {
            "X": X_train,
            "y": y_train,
            "z": z_train,
            "w": w_train,
        },
        "test": {
            "X": X_test,
            "y": y_test,
            "z": z_test,
            "w": w_test,
        },
    }
    return simulation_result


def train_test_split(
    X: np.ndarray,
    y: np.ndarray,
    w: Union[np.ndarray, None] = None,
    z: Union[np.ndarray, None] = None,
    test_size: float = 0.8,
    random_state: Union[int, None] = None,
    rng: Union[np.random.Generator, None] = None,
) -> Tuple[
    np.ndarray,
    np.ndarray,
    np.ndarray,
    np.ndarray,
    Union[np.ndarray, None],
    Union[np.ndarray, None],
    Union[np.ndarray, None],
    Union[np.ndarray, None],
]:
    """Split X, y and z into a training set and a test set.

    :param X: The input data matrix of shape (n_samples, n_features).
    :param y: The target vector of shape (n_samples,).
    :param w: The weights for the training data, of shape (n_samples,). Default is 1 for all samples.
    :param z: The parameter vector of shape (n_parameters, n_samples).
    :param test_size: The proportion of the dataset to include in the test split.
    :param random_state: The seed used by the random number generator.
    :param rng: The random number generator.
    :return: X_train, X_test, y_train, y_test, z_train, z_test
    """
    if rng is None:
        rng = np.random.default_rng(random_state)
    n_samples = X.shape[0]
    n_test = int(n_samples * test_size)
    idx = rng.permutation(n_samples)
    idx_test = idx[:n_test]
    idx_train = idx[n_test:]
    X_train, X_test = X[idx_train], X[idx_test]
    y_train, y_test = y[idx_train], y[idx_test]
    z_train, z_test = (
        (z[:, idx_train], z[:, idx_test]) if z is not None else (None, None)
    )
    w_train, w_test = (w[idx_train], w[idx_test]) if w is not None else (None, None)
    return X_train, X_test, y_train, y_test, z_train, z_test, w_train, w_test


def _get_model_predictions(
    simulation_result: Dict[str, Dict[str, np.ndarray]],
    models: List[str],
    distribution: Distribution,
    rng: np.random.Generator,
    hyper_parameters: Dict[str, Union[int, float]],
    logger: Union[None, SimulationLogger] = None,
) -> Dict[str, Dict[str, np.ndarray]]:
    """Get the predictions from the models.

    :param simulation_result: The simulation result.
    :param models: The models to use.
    :param distribution: The distribution.
    :param rng: The random number generator.
    :param hyper_parameters: The hyper parameters (for gbm and glm).
    :param logger: The logger.
    :return: A dictionary with the predictions and a dictionary with the losses.
    """

    X_train = simulation_result["train"]["X"]
    X_test = simulation_result["test"]["X"]
    w_train = simulation_result["train"]["w"]
    y_train = simulation_result["train"]["y"]

    z_hat = {"train": {}, "test": {}}
    z_hat["train"]["true"] = simulation_result["train"]["z"]
    z_hat["test"]["true"] = simulation_result["test"]["z"]

    for model in models:
        logger.append_format_level(model)
        logger.log("running model")
        if model == "intercept":
            z_hat_train, z_hat_test = _run_intercept_model(
                X_train=X_train,
                y_train=y_train,
                w_train=w_train,
                X_test=X_test,
                distribution=distribution,
            )
        elif model == "cyc-glm":
            z_hat_train, z_hat_test = _run_glm_model(
                X_train=X_train,
                y_train=y_train,
                w_train=w_train,
                X_test=X_test,
                distribution=distribution,
                parameters=hyper_parameters["glm"],
            )
        elif model == "uni-gbm":
            z_hat_train, z_hat_test = _run_gbm_model(
                X_train=X_train,
                y_train=y_train,
                w_train=w_train,
                X_test=X_test,
                distribution=distribution,
                rng=rng,
                cyclical=False,
                parameters=hyper_parameters["gbm"],
                logger=logger,
            )
        elif model == "cyc-gbm":
            z_hat_train, z_hat_test = _run_gbm_model(
                X_train=X_train,
                y_train=y_train,
                w_train=w_train,
                X_test=X_test,
                distribution=distribution,
                rng=rng,
                cyclical=True,
                parameters=hyper_parameters["gbm"],
                logger=logger,
            )
        else:
            raise ValueError(f"Model {model} not recognized.")
        z_hat["train"][model] = z_hat_train
        z_hat["test"][model] = z_hat_test
        logger.remove_format_level()

    return z_hat


def _run_intercept_model(
    X_train: np.ndarray,
    y_train: np.ndarray,
    w_train: np.ndarray,
    X_test: np.ndarray,
    distribution: Distribution,
) -> Tuple[np.ndarray, np.ndarray]:
    """Run intercept model.

    :param X_train: Training covariates.
    :param y_train: Training response.
    :param w_train: Training weights.
    :param X_test: Test covariates.
    :param distribution: Distribution object.
    :return: Tuple of training and test predictions.
    """
    z0 = distribution.mle(y=y_train, w=w_train)
    z_hat_train = np.tile(z0, (len(X_train), 1)).T
    z_hat_test = np.tile(z0, (len(X_test), 1)).T
    return z_hat_train, z_hat_test


def _run_glm_model(
    X_train: np.ndarray,
    y_train: np.ndarray,
    w_train: np.ndarray,
    X_test: np.ndarray,
    distribution: Distribution,
    parameters: Dict[str, Union[float, int, List[float]]],
) -> Tuple[np.ndarray, np.ndarray]:
    """Run cyclic GLM model.

    :param X_train: Training covariates.
    :param y_train: Training response.
    :param w_train: Training weights.
    :param X_test: Test covariates.
    :param distribution: Distribution object.
    :param parameters: Dictionary of parameters.
    :return: Tuple of training and test predictions.
    """
    max_iter = parameters["max_iter"]
    eps = parameters["eps"]
    tol = parameters["tol"]
    glm = CycGLM(distribution=distribution, max_iter=max_iter, eps=eps, tol=tol)
    glm.fit(X=X_train, y=y_train, w=w_train)
    z_hat_train = glm.predict(X=X_train)
    z_hat_test = glm.predict(X=X_test)
    return z_hat_train, z_hat_test


def _run_gbm_model(
    X_train: np.ndarray,
    y_train: np.ndarray,
    w_train: np.ndarray,
    X_test: np.ndarray,
    distribution: Distribution,
    rng: np.random.Generator,
    cyclical: bool,
    parameters: Dict[str, Union[float, int, List[float], List[int]]],
    logger: Union[None, SimulationLogger] = None,
) -> Tuple[np.ndarray, np.ndarray]:
    """Run univariate GBM model.

    :param X_train: Training covariates.
    :param y_train: Training response.
    :param w_train: Training weights.
    :param X_test: Test covariates.
    :param distribution: Distribution object.
    :param rng: Random number generator for the cross-validation.
    :param parameters: Dictionary of parameters.
    :param logger: Simulation logger.
    :return: Tuple of training and test predictions.
    """

    kappa_max = parameters["kappa_max"]
    if not cyclical and isinstance(kappa_max, list):
        kappa_max = kappa_max[0]
    eps = parameters["eps"]
    max_depth = parameters["max_depth"]
    min_samples_leaf = parameters["min_samples_leaf"]
    n_splits = parameters["n_splits"]

    kappa = tune_kappa(
        X=X_train,
        y=y_train,
        w=w_train,
        distribution=distribution,
        kappa_max=kappa_max if cyclical else [kappa_max, 0],
        eps=eps,
        max_depth=max_depth,
        min_samples_leaf=min_samples_leaf,
        n_splits=n_splits,
        rng=rng,
        logger=logger,
    )["kappa"]
    gbm = CycGBM(
        distribution=distribution,
        kappa=kappa,
        eps=eps,
        max_depth=max_depth,
        min_samples_leaf=min_samples_leaf,
    )
    gbm.fit(X=X_train, y=y_train, w=w_train)
    z_hat_train = gbm.predict(X=X_train)
    z_hat_test = gbm.predict(X=X_test)
    return z_hat_train, z_hat_test


def _get_model_losses(
    simulation_result: Dict[str, Dict[str, np.ndarray]],
    z_hat: Dict[str, Dict[str, np.ndarray]],
    distribution: Distribution,
) -> Dict[str, Dict[str, Dict[str, np.ndarray]]]:
    """Get the model losses.

    :param simulation_result: The simulation results.
    :param z_hat: The model predictions.
    :param distribution: The distribution object.
    :return: The model losses.
    """
    losses = {"train": {}, "test": {}}
    for model in z_hat["train"].keys():
        for data_set in ["train", "test"]:
            losses[data_set][model] = distribution.loss(
                y=simulation_result[data_set]["y"],
                z=z_hat[data_set][model],
                w=simulation_result[data_set]["w"],
            )
    return losses


def _save_data(
    dist: str,
    simulation_result: Dict[str, Dict[str, np.ndarray]],
    z_hat: Dict[str, Dict[str, np.ndarray]],
    losses: Dict[str, Dict[str, Dict[str, np.ndarray]]],
    run_id: int,
    config: Dict[str, Any],
    config_file: str,
):
    output_path = config["output_path"]
    shutil.copy(config_file, f"{output_path}/run_{run_id}")
    os.makedirs(f"{output_path}/run_{run_id}/{dist}")
    np.savez(f"{output_path}/run_{run_id}/{dist}/simulation", **simulation_result)
    np.savez(f"{output_path}/run_{run_id}/{dist}/z_hat", **z_hat)
    np.savez(f"{output_path}/run_{run_id}/{dist}/losses", **losses)

    if config["output_figures"]:
        _save_output_figures(
            simulation_result=simulation_result,
            z_hat=z_hat,
            output_path=f"{output_path}/run_{run_id}/{dist}",
            dist=dist,
        )


def _save_output_figures(
    simulation_result: Dict[str, Dict[str, np.ndarray]],
    z_hat: Dict[str, Dict[str, np.ndarray]],
    output_path: str,
    dist: str,
    figure_format: str = "png",
):
    """Save the output figures.

    :param output_path: The output path.
    :param simulation_result: The simulation results.
    :param z_hat: The predicted z values.
    :param dist: The distribution.
    :param figure_format: The figure format.

    """

    figure_path = f"{output_path}/figures"
    os.makedirs(figure_path)
    fig_simulation = _create_simulation_plots(
        z=simulation_result["train"]["z"],
        y=simulation_result["train"]["y"],
        w=simulation_result["train"]["w"],
        distribution=initiate_distribution(distribution=dist),
    )
    fig_results = _create_result_plots(
        z_hat=z_hat["test"],
        w=simulation_result["test"]["w"],
        distribution=initiate_distribution(distribution=dist),
    )
    for figure_name, figure in [
        ("simulation", fig_simulation),
        ("results", fig_results),
    ]:
        if figure_format == "tikz":
            tikzplotlib.save(
                f"{figure_path}/{figure_name}.tex",
                figure=figure,
            )
        else:
            figure.savefig(f"{figure_path}/{figure_name}.{figure_format}")


def _create_simulation_plots(
    z: np.ndarray,
    y: np.ndarray,
    w: np.ndarray,
    distribution: Distribution,
) -> plt.Figure:
    """
    Create plots of the simulated data.

    :param z: Array of parameters.
    :param y: Array of outcomes.
    :param w: Array of weights.
    :param distribution: Distribution object.
    :return: Figure with plots.
    """
    n = len(y)
    fig, axs = plt.subplots(2, 2, figsize=(10, 5))
    axs = axs.flatten()
    for parameter in [0, 1]:
        axs[parameter].set_title(f"Parameter {parameter}")
        sort_order = np.argsort(z[parameter, :])
        axs[parameter].plot(z[parameter, sort_order])

    window = n // 100
    for moment_order in [1, 2]:
        axs[1 + moment_order].set_title(f"Moment {moment_order}")
        moment = distribution.moment(z=z, w=w, k=moment_order)
        sort_order = np.argsort(moment)

        if moment_order == 1:
            empirical_moment = _moving_average(y[sort_order], window)
        else:
            mean = distribution.moment(z=z, w=w, k=1)
            empirical_moment = _moving_variance(y[sort_order], mean[sort_order], window)
        axs[1 + moment_order].plot(moment[sort_order], label="True")
        axs[1 + moment_order].plot(empirical_moment, label="Empirical")
        axs[1 + moment_order].legend()

    return fig


def _moving_average(y: np.ndarray, window: int = 100):
    """Compute moving average of y with window size window.

    :param y: Array of values.
    :param window: Window size.
    :return: Moving average of y.
    """
    return np.convolve(y, np.ones(window), mode="same") / window


def _moving_variance(y: np.ndarray, mean: np.ndarray, window: int = 100):
    """Compute moving variance of y with window size window.

    :param y: Array of values.
    :param mean: Array of means.
    :param window: Window size.
    :return: Moving variance of y.
    """
    return _moving_average((y - mean) ** 2, window)


def _create_result_plots(
    z_hat: Dict[str, np.ndarray],
    w: np.ndarray,
    distribution: Distribution,
) -> plt.Figure:
    """
    Create plots of the results.

    :param z_hat: Dictionary of parameter estimates.
    :param distribution: Distribution object.
    :return: Figure with plots.
    """
    fig, axs = plt.subplots(2, 2, figsize=(10, 5))
    axs = axs.flatten()

    for parameter in [0, 1]:
        axs[parameter].set_title(f"Parameter {parameter}")
        sort_order = np.argsort(z_hat["true"][parameter, :])
        for model in z_hat.keys():
            axs[parameter].plot(
                z_hat[model][parameter, sort_order],
                label=model,
            )
        axs[parameter].legend()

    for moment_order in [1, 2]:
        axs[1 + moment_order].set_title(f"Moment {moment_order}")
        moment = distribution.moment(z=z_hat["true"], w=w, k=moment_order)
        sort_order = np.argsort(moment)
        for model in z_hat.keys():
            axs[1 + moment_order].plot(
                distribution.moment(z=z_hat[model], w=w, k=moment_order)[sort_order],
                label=model,
            )
        axs[1 + moment_order].legend()

    return fig


if __name__ == "__main__":
    config_file = "../../config/simulation_config.yaml"
    simulation_study(config_file=config_file)<|MERGE_RESOLUTION|>--- conflicted
+++ resolved
@@ -173,12 +173,7 @@
     """
     w = np.ones(X.shape[0])
     z = parameter_function(X)
-<<<<<<< HEAD
-    y = distribution.simulate(z, rng=rng)
-    w = rng.choice([1, 15], size=(len(y),), p=[0.8, 0.2])
-=======
     y = distribution.simulate(z, w=w, rng=rng)
->>>>>>> 34b75772
     (
         X_train,
         X_test,
